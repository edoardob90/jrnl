parsedatetime >= 1.1.2
pytz >= 2013b
colorama >= 0.2.5
pycrypto >= 2.6
argparse==1.2.1
<<<<<<< HEAD
tzlocal == 1.0
=======
slugify==0.0.1
>>>>>>> d4a97f87
<|MERGE_RESOLUTION|>--- conflicted
+++ resolved
@@ -3,8 +3,5 @@
 colorama >= 0.2.5
 pycrypto >= 2.6
 argparse==1.2.1
-<<<<<<< HEAD
 tzlocal == 1.0
-=======
-slugify==0.0.1
->>>>>>> d4a97f87
+slugify==0.0.1